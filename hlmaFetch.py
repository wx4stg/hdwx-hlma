--- conflicted
+++ resolved
@@ -3,15 +3,11 @@
 # Created 23 December 2021 by Sam Gardner <stgardner4@tamu.edu>
 
 from datetime import datetime as dt, timedelta
-from os import path, listdir, sep, remove
+from os import path, listdir, sep, remove, uname
 import json
 from shutil import copyfile
 from pathlib import Path
 
-<<<<<<< HEAD
-=======
-
->>>>>>> 1ce39cd2
 def getLmaFilesBetweenTimes(startTime, endTime, giveFullPath=False):
     # get base directory
     basePath = path.dirname(path.abspath(__file__))
@@ -19,11 +15,7 @@
     filesAvailable = sorted(listdir(inputPath))
     filesToGrab = list()
     for file in reversed(filesAvailable):
-<<<<<<< HEAD
-        fileDt = dt.strptime(file.split("_")[1][-4:]+file.split("_")[2], "%m%d%H%M%S").replace(year=dt.utcnow().year)
-=======
         fileDt = dt.strptime(file.split("_")[1]+file.split("_")[2], "%y%m%d%H%M%S")
->>>>>>> 1ce39cd2
         if fileDt < endTime:
                 if giveFullPath:
                     filesToGrab.append(path.join(inputPath, file))
@@ -31,11 +23,8 @@
                     filesToGrab.append(file)
                 if fileDt <= startTime:
                     return list(reversed(filesToGrab))
-<<<<<<< HEAD
-=======
     if len(filesToGrab) > 0:
         return list(reversed(filesToGrab))
->>>>>>> 1ce39cd2
 
 
 if __name__ == '__main__':
@@ -61,26 +50,25 @@
     currentHourInt = int(dt.strftime(now, "%Y%m%d%H00"))
     currentTimeInt = int(dt.strftime(now, "%Y%m%d%H%M"))
     filesToCopy = list()
-<<<<<<< HEAD
-    lmaDataBasePath = path.join(path.abspath(sep), "opt", "thor-data1", "lma", "realtime", "processed_data")
-=======
-    lmaDataBasePath = path.join(path.abspath(sep), "home", "lma_admin", "lma", "realtime", "processed_data", "persec")
->>>>>>> 1ce39cd2
+    if uname.nodename() == 'wxgen3':
+        lmaDataBasePath = path.join(path.abspath(sep), "opt", "thor-data1", "lma", "realtime", "processed_data")
+    else:
+        lmaDataBasePath = path.join(path.abspath(sep), "home", "lma_admin", "lma", "realtime", "processed_data", "persec")
     if not path.exists(lmaDataBasePath):
         exit()
     dataInputPath = path.join(basePath, "lightningin")
     Path(dataInputPath).mkdir(parents=True, exist_ok=True)
-    for min in range(0, 60):
-        if str(lastHourInt + min) not in generatedFrames:
-            hypPathLastHour = path.join(lmaDataBasePath, dt.strftime(oneHourAgo, "%Y")[-2:]+dt.strftime(oneHourAgo, "%m%d"), dt.strftime(oneHourAgo ,"%H"), str(f'{min:02}'))
+    for this_min in range(0, 60):
+        if str(lastHourInt + this_min) not in generatedFrames:
+            hypPathLastHour = path.join(lmaDataBasePath, dt.strftime(oneHourAgo, "%Y")[-2:]+dt.strftime(oneHourAgo, "%m%d"), dt.strftime(oneHourAgo ,"%H"), str(f'{this_min:02}'))
             if path.exists(hypPathLastHour):
                 contentsOfLastHour = listdir(hypPathLastHour)
                 for file in contentsOfLastHour:
                     if file.endswith(".dat.gz"):
                         copyfile(path.join(hypPathLastHour, file), path.join(dataInputPath, file))
-        if str(currentHourInt + min) not in generatedFrames:
-            if (currentHourInt + min) < currentTimeInt:
-                hypPathCurrentHour = path.join(lmaDataBasePath, dt.strftime(now, "%Y")[-2:]+dt.strftime(now, "%m%d"), dt.strftime(now ,"%H"), str(f'{min:02}'))
+        if str(currentHourInt + this_min) not in generatedFrames:
+            if (currentHourInt + this_min) < currentTimeInt:
+                hypPathCurrentHour = path.join(lmaDataBasePath, dt.strftime(now, "%Y")[-2:]+dt.strftime(now, "%m%d"), dt.strftime(now ,"%H"), str(f'{this_min:02}'))
                 if path.exists(hypPathCurrentHour):
                     contentsOfCurrentHour = listdir(hypPathCurrentHour)
                     for file in contentsOfCurrentHour:
